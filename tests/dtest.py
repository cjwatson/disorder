#-*-python-*-
#
# This file is part of DisOrder.
# Copyright (C) 2007 Richard Kettlewell
#
# This program is free software; you can redistribute it and/or modify
# it under the terms of the GNU General Public License as published by
# the Free Software Foundation; either version 2 of the License, or
# (at your option) any later version.
#
# This program is distributed in the hope that it will be useful, but
# WITHOUT ANY WARRANTY; without even the implied warranty of
# MERCHANTABILITY or FITNESS FOR A PARTICULAR PURPOSE.  See the GNU
# General Public License for more details.
#
# You should have received a copy of the GNU General Public License
# along with this program; if not, write to the Free Software
# Foundation, Inc., 59 Temple Place, Suite 330, Boston, MA 02111-1307
# USA
#

"""Utility module used by tests"""

<<<<<<< HEAD
import os,os.path,subprocess,sys,re,unicodedata
=======
import os,os.path,subprocess,sys,re,time
>>>>>>> c0bcd134

def fatal(s):
    """Write an error message and exit"""
    sys.stderr.write("ERROR: %s\n" % s)
    sys.exit(1)

# Identify the top build directory
cwd = os.getcwd()
if os.path.exists("config.h"):
    top_builddir = cwd
elif os.path.exists("alltests"):
    top_builddir = os.path.dirname(cwd)
else:
    fatal("cannot identify build directory")

# Make sure the Python build directory is on the module search path
sys.path.insert(0, os.path.join(top_builddir, "python"))
import disorder

# Make sure the server build directory is on the executable search path
ospath = os.environ["PATH"].split(os.pathsep)
ospath.insert(0, os.path.join(top_builddir, "server"))
os.environ["PATH"] = os.pathsep.join(ospath)

# Parse the makefile in the current directory to identify the source directory
top_srcdir = None
for l in file("Makefile"):
    r = re.match("top_srcdir *= *(.*)",  l)
    if r:
        top_srcdir = r.group(1)
        break
if not top_srcdir:
    fatal("cannot identify source directory")

# The tests source directory must be on the module search path already since
# we found dtest.py

# -----------------------------------------------------------------------------

def copyfile(a,b):
    """copyfile(A, B)
Copy A to B."""
    open(b,"w").write(open(a).read())

def maketrack(s):
    """maketrack(S)

Make track with relative path S exist"""
    trackpath = "%s/%s" % (tracks, s)
    trackdir = os.path.dirname(trackpath)
    if not os.path.exists(trackdir):
        os.makedirs(trackdir)
    copyfile("%s/sounds/slap.ogg" % top_srcdir, trackpath)
    # We record the tracks we created so they can be tested against
    # server responses.  We put them into NFC since that's what the server
    # uses internally.
    bits = unicodedata.normalize("NFC",
                                 unicode(s, "UTF-8")).split('/')
    dp = tracks
    for d in bits [0:-1]:
        dd = "%s/%s" % (dp,  d)
        if dp not in dirs_by_dir:
            dirs_by_dir[dp] = []
        if dd not in dirs_by_dir[dp]:
            dirs_by_dir[dp].append(dd)
        dp = "%s/%s" % (dp, d)
    if dp not in files_by_dir:
        files_by_dir[dp] = []
    files_by_dir[dp].append("%s/%s" % (dp, bits[-1]))

def stdtracks():
    # We create some tracks with non-ASCII characters in the name and
    # we (currently) force UTF-8.
    #
    # On a traditional UNIX filesystem, that treats filenames as byte strings
    # with special significant for '/', this should just work, though the
    # names will look wrong to ls(1) in a non UTF-8 locale.
    #
    # On Apple HFS+ filenames normalized to a decomposed form that isn't quite
    # NFD, so our attempts to have both normalized and denormalized filenames
    # is frustrated.  Provided we test on traditional filesytsems too this
    # shouldn't be a problem.
    # (See http://developer.apple.com/qa/qa2001/qa1173.html)

    global dirs_by_dir, files_by_dir
    dirs_by_dir={}
    files_by_dir={}
    
    # C3 8C = 00CC LATIN CAPITAL LETTER I WITH GRAVE
    # (in NFC)
    maketrack("Joe Bloggs/First Album/01:F\xC3\x8Crst track.ogg")

    maketrack("Joe Bloggs/First Album/02:Second track.ogg")

    # CC 81 = 0301 COMBINING ACUTE ACCENT
    # (giving an NFD i-acute)
    maketrack("Joe Bloggs/First Album/03:ThI\xCC\x81rd track.ogg")
    # ...hopefuly giving C3 8D = 00CD LATIN CAPITAL LETTER I WITH ACUTE
    maketrack("Joe Bloggs/First Album/04:Fourth track.ogg")
    maketrack("Joe Bloggs/First Album/05:Fifth track.ogg")
    maketrack("Joe Bloggs/Second Album/01:First track.ogg")
    maketrack("Joe Bloggs/Second Album/02:Second track.ogg")
    maketrack("Joe Bloggs/Second Album/03:Third track.ogg")
    maketrack("Joe Bloggs/Second Album/04:Fourth track.ogg")
    maketrack("Joe Bloggs/Second Album/05:Fifth track.ogg")
    maketrack("Joe Bloggs/Third Album/01:First track.ogg")
    maketrack("Joe Bloggs/Third Album/02:Second track.ogg")
    maketrack("Joe Bloggs/Third Album/03:Third track.ogg")
    maketrack("Joe Bloggs/Third Album/04:Fourth track.ogg")
    maketrack("Joe Bloggs/Third Album/05:Fifth track.ogg")
    maketrack("Fred Smith/Boring/01:Dull.ogg")
    maketrack("Fred Smith/Boring/02:Tedious.ogg")
    maketrack("Fred Smith/Boring/03:Drum Solo.ogg")
    maketrack("Fred Smith/Boring/04:Yawn.ogg")
    maketrack("misc/blahblahblah.ogg")
    maketrack("Various/Greatest Hits/01:Jim Whatever - Spong.ogg")
    maketrack("Various/Greatest Hits/02:Joe Bloggs - Yadda.ogg")
 
def common_setup():
    remove_dir(testroot)
    os.mkdir(testroot)
    open("%s/config" % testroot, "w").write(
    """player *.ogg shell 'echo "$TRACK" >> %s/played.log'
home %s
collection fs UTF-8 %s/tracks
scratch %s/scratch.ogg
gap 0
stopword 01 02 03 04 05 06 07 08 09 10
stopword 1 2 3 4 5 6 7 8 9
stopword 11 12 13 14 15 16 17 18 19 20
stopword 21 22 23 24 25 26 27 28 29 30
stopword the a an and to too in on of we i am as im for is
username fred
password fredpass
allow fred fredpass
plugins %s/plugins
player *.mp3 execraw disorder-decode
player *.ogg execraw disorder-decode
player *.wav execraw disorder-decode
player *.flac execraw disorder-decode
tracklength *.mp3 disorder-tracklength
tracklength *.ogg disorder-tracklength
tracklength *.wav disorder-tracklength
tracklength *.flac disorder-tracklength
""" % (testroot, testroot, testroot, testroot, top_builddir))
    copyfile("%s/sounds/scratch.ogg" % top_srcdir,
             "%s/scratch.ogg" % testroot)

def start_daemon():
    """start_daemon()

Start the daemon."""
    global daemon, errs
    assert daemon == None
    print " starting daemon"
    # remove the socket if it exists
    socket = "%s/socket" % testroot
    try:
        os.remove(socket)
    except:
        pass
    daemon = subprocess.Popen(["disorderd",
                               "--foreground",
                               "--config", "%s/config" % testroot],
                              stderr=errs)
<<<<<<< HEAD
=======
    disorder._configfile = "%s/config" % testroot
    disorder._userconf = False
    # Wait for the socket to be created
    waited = 0
    while not os.path.exists(socket):
        rc = daemon.poll()
        if rc is not None:
            print "FATAL: daemon failed to start up"
            sys.exit(1)
        waited += 1
        if waited == 1:
            print "  waiting for socket..."
        elif waited >= 60:
            print "FATAL: took too long for socket to appear"
            sys.exit(1)
        time.sleep(1)
    if waited > 0:
        print "  took about %ds for socket to appear" % waited
>>>>>>> c0bcd134

def stop_daemon():
    """stop_daemon()

Stop the daemon if it has not stopped already"""
    global daemon
    if daemon == None:
        return
    rc = daemon.poll()
    if rc == None:
        print " stopping daemon"
        os.kill(daemon.pid, 15)
        print "  waiting for daemon"
        rc = daemon.wait()
        print "  daemon has stopped"
    else:
        print "  daemon already stopped"
    daemon = None

def run(module=None, report=True):
    """dtest.run(MODULE)

    Run the test in MODULE.  This can be a string (in which case the module
    will be imported) or a module object."""
    global tests
    tests += 1
    # Locate the test module
    if module is None:
        # We're running a test stand-alone
        import __main__
        module = __main__
        name = os.path.splitext(os.path.basename(sys.argv[0]))[0]
    else:
        # We've been passed a module or a module name
        if type(module) == str:
            module = __import__(module)
        name = module.__name__
    # Open the error log
    global errs
    errs = open("%s.log" % name, "w")
    # Ensure that disorder.py uses the test installation
    disorder._configfile = "%s/config" % testroot
    disorder._userconf = False
    # Make config file etc
    common_setup()
    # Create some standard tracks
    stdtracks()
    try:
        try:
            module.test()
        except AssertionError, e:
            global failures
            failures += 1
            print e
    finally:
        stop_daemon()
    if report:
        if failures:
            print " FAILED"
            sys.exit(1)
        else:
            print " OK"

def remove_dir(d):
    """remove_dir(D)

Recursively delete directory D"""
    if os.path.lexists(d):
        if os.path.isdir(d):
            for dd in os.listdir(d):
                remove_dir("%s/%s" % (d, dd))
            os.rmdir(d)
        else:
            os.remove(d)

def check_files():
    c = disorder.client()
    failures = 0
    for d in dirs_by_dir:
        xdirs = dirs_by_dir[d]
        dirs = c.directories(d)
        xdirs.sort()
        dirs.sort()
        if dirs != xdirs:
            print
            print "directory: %s" % d
            print "expected:  %s" % xdirs
            print "got:       %s" % dirs
            failures += 1
    for d in files_by_dir:
        xfiles = files_by_dir[d]
        files = c.files(d)
        xfiles.sort()
        files.sort()
        if files != xfiles:
            print
            print "directory: %s" % d
            print "expected:  %s" % xfiles
            print "got:       %s" % files
            failures += 1
    return failures

# -----------------------------------------------------------------------------
# Common setup

tests = 0
failures = 0
daemon = None
testroot = "%s/tests/testroot" % top_builddir
tracks = "%s/tracks" % testroot<|MERGE_RESOLUTION|>--- conflicted
+++ resolved
@@ -21,11 +21,7 @@
 
 """Utility module used by tests"""
 
-<<<<<<< HEAD
-import os,os.path,subprocess,sys,re,unicodedata
-=======
-import os,os.path,subprocess,sys,re,time
->>>>>>> c0bcd134
+import os,os.path,subprocess,sys,re,time,unicodedata
 
 def fatal(s):
     """Write an error message and exit"""
@@ -191,10 +187,6 @@
                                "--foreground",
                                "--config", "%s/config" % testroot],
                               stderr=errs)
-<<<<<<< HEAD
-=======
-    disorder._configfile = "%s/config" % testroot
-    disorder._userconf = False
     # Wait for the socket to be created
     waited = 0
     while not os.path.exists(socket):
@@ -211,7 +203,6 @@
         time.sleep(1)
     if waited > 0:
         print "  took about %ds for socket to appear" % waited
->>>>>>> c0bcd134
 
 def stop_daemon():
     """stop_daemon()
