#! /usr/bin/env python
#
# This file is part of DisOrder.
# Copyright (C) 2007 Richard Kettlewell
#
# This program is free software; you can redistribute it and/or modify
# it under the terms of the GNU General Public License as published by
# the Free Software Foundation; either version 2 of the License, or
# (at your option) any later version.
#
# This program is distributed in the hope that it will be useful, but
# WITHOUT ANY WARRANTY; without even the implied warranty of
# MERCHANTABILITY or FITNESS FOR A PARTICULAR PURPOSE.  See the GNU
# General Public License for more details.
#
# You should have received a copy of the GNU General Public License
# along with this program; if not, write to the Free Software
# Foundation, Inc., 59 Temple Place, Suite 330, Boston, MA 02111-1307
# USA
#
import sys,re,os.path,os

# Parse the makefile in the current directory to identify the source directory
top_srcdir = None
for l in file("Makefile"):
    r = re.search("^top_srcdir *= *(.*)$",  l)
    if r:
        top_srcdir = r.group(1)
        break
if not top_srcdir:
    fatal("cannot identify source directory")

# Make sure that the test directory is on the module search path (so we can
# find dtest and the tests themselves)
testdir = os.path.join(top_srcdir, "tests")
sys.path.insert(0, testdir)
import dtest

<<<<<<< HEAD
tests = ["nothing", "version", "files", "dbversion"]
=======
# The tests are all the *.py files in the test source directory that
# call dtest.run
tests = []
for f in os.listdir(testdir):
    r = re.search("^(.*)\\.py$", f)
    if r is not None:
        isTest = False
        base = r.group(1)
        for l in file(os.path.join(testdir, f)):
            r = re.search("dtest\\.run", l)
            if r is not None:
                isTest = True
                break
        if isTest:
            tests.append(base)
tests.sort()                            # let's have a consistent order
>>>>>>> ad08c366

for test in tests:
    print "Test '%s'" % test
    m = __import__(test)
    dtest.run(getattr(m, "test"),
              setup=getattr(m, "setup", None),
              report=False,
              name=test)

print "%d tests" % dtest.tests
if dtest.failures:
    print "%d failures" % dtest.failures
    sys.exit(1)
else:
    print "All tests OK"<|MERGE_RESOLUTION|>--- conflicted
+++ resolved
@@ -36,9 +36,6 @@
 sys.path.insert(0, testdir)
 import dtest
 
-<<<<<<< HEAD
-tests = ["nothing", "version", "files", "dbversion"]
-=======
 # The tests are all the *.py files in the test source directory that
 # call dtest.run
 tests = []
@@ -55,7 +52,6 @@
         if isTest:
             tests.append(base)
 tests.sort()                            # let's have a consistent order
->>>>>>> ad08c366
 
 for test in tests:
     print "Test '%s'" % test
