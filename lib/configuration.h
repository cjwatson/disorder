--- conflicted
+++ resolved
@@ -182,40 +182,14 @@
   /** @brief Sox syntax generation */
   long sox_generation;
 
-<<<<<<< HEAD
   /** @brief API used to play sound */
   const char *api;
-=======
-  /** @brief API used to play sound
-   *
-   * Choices are @ref BACKEND_ALSA, @ref BACKEND_COMMAND or @ref
-   * BACKEND_NETWORK.
-   */
-  int api;
 
   /** @brief Maximum size of a playlist */
   long playlist_max;
 
   /** @brief Maximum lifetime of a playlist lock */
   long playlist_lock_timeout;
-
-/* These values had better be non-negative */
-#define BACKEND_ALSA 0			/**< Use ALSA (Linux only) */
-#define BACKEND_COMMAND 1		/**< Execute a command */
-#define BACKEND_NETWORK 2		/**< Transmit RTP  */
-#define BACKEND_COREAUDIO 3		/**< Use Core Audio (Mac only) */
-#define BACKEND_OSS 4		        /**< Use OSS */
-
-#if HAVE_ALSA_ASOUNDLIB_H
-# define DEFAULT_BACKEND BACKEND_ALSA
-#elif HAVE_SYS_SOUNDCARD_H || EMPEG_HOST
-# define DEFAULT_BACKEND BACKEND_OSS
-#elif HAVE_COREAUDIO_AUDIOHARDWARE_H
-# define DEFAULT_BACKEND BACKEND_COREAUDIO
-#else
-# error Cannot choose a default backend
-#endif
->>>>>>> f0bd437a
 
   /** @brief Home directory for state files */
   const char *home;
