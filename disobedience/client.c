--- conflicted
+++ resolved
@@ -133,14 +133,7 @@
                                      int code,
 				     const char *msg) {
   D(("gtkclient_protocol_error %s", msg));
-<<<<<<< HEAD
-  popup_protocol_error(code, msg);
-=======
-  if(cbd && cbd->onerror)
-    cbd->onerror(cbd, code, msg);
-  else
-    gtk_label_set_text(GTK_LABEL(report_label), msg);
->>>>>>> 2cddec84
+  gtk_label_set_text(GTK_LABEL(report_label), msg);
 }
 
 /** @brief Report callback from eclient */
