--- conflicted
+++ resolved
@@ -27,12 +27,8 @@
 	recent.c added.c queue-generic.c queue-generic.h queue-menu.c	\
 	choose.c choose-menu.c choose-search.c popup.c misc.c		\
 	control.c properties.c menu.c log.c progress.c login.c rtp.c	\
-<<<<<<< HEAD
 	help.c ../lib/memgc.c settings.c users.c lookup.c choose.h      \
-	popup.h
-=======
-	help.c ../lib/memgc.c settings.c users.c lookup.c playlists.c
->>>>>>> 6acdbba4
+	popup.h playlists.c
 disobedience_LDADD=../lib/libdisorder.a $(LIBPCRE) $(LIBGC) $(LIBGCRYPT) \
 	$(LIBASOUND) $(COREAUDIO) $(LIBDB)
 disobedience_LDFLAGS=$(GTK_LIBS)
